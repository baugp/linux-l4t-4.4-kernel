--- conflicted
+++ resolved
@@ -1,10 +1 @@
-<<<<<<< HEAD
-/* Hook to call BIOS initialisation function */
-
-extern unsigned long sgivwfb_mem_phys;
-extern unsigned long sgivwfb_mem_size;
-
-/* no action for visws */
-=======
-#include "../mach-default/setup_arch.h"
->>>>>>> 5b664cb2
+#include "../mach-default/setup_arch.h"