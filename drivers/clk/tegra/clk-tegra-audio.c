--- conflicted
+++ resolved
@@ -1,9 +1,5 @@
 /*
-<<<<<<< HEAD
  * Copyright (c) 2012-2017 NVIDIA CORPORATION.  All rights reserved.
-=======
- * Copyright (c) 2012-2017, NVIDIA CORPORATION.  All rights reserved.
->>>>>>> f7f310ce
  *
  * This program is free software; you can redistribute it and/or modify it
  * under the terms and conditions of the GNU General Public License,
