--- conflicted
+++ resolved
@@ -1034,14 +1034,8 @@
 	kfree(sor->debugfs_files);
 	sor->debugfs_files = NULL;
 
-<<<<<<< HEAD
-static int tegra_sor_connector_dpms(struct drm_connector *connector, int mode)
-{
-	return 0;
-=======
 	debugfs_remove_recursive(sor->debugfs);
 	sor->debugfs = NULL;
->>>>>>> 459cc2c6
 }
 
 static enum drm_connector_status
