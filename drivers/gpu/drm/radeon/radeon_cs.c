--- conflicted
+++ resolved
@@ -340,14 +340,6 @@
 		DRM_ERROR("Invalid command stream !\n");
 		return r;
 	}
-<<<<<<< HEAD
-	r = radeon_cs_finish_pages(parser);
-	if (r) {
-		DRM_ERROR("Invalid command stream !\n");
-		return r;
-	}
-=======
->>>>>>> d8ec26d7
 
 	if (parser->ring == R600_RING_TYPE_UVD_INDEX)
 		radeon_uvd_note_usage(rdev);
