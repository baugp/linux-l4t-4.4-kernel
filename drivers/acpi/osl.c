--- conflicted
+++ resolved
@@ -322,11 +322,7 @@
 
 	pg_off = round_down(phys, PAGE_SIZE);
 	pg_sz = round_up(phys + size, PAGE_SIZE) - pg_off;
-<<<<<<< HEAD
-	virt = ioremap_cache(pg_off, pg_sz);
-=======
 	virt = acpi_os_ioremap(pg_off, pg_sz);
->>>>>>> e92427b2
 	if (!virt) {
 		kfree(map);
 		return NULL;
@@ -648,11 +644,7 @@
 	virt_addr = acpi_map_vaddr_lookup(phys_addr, size);
 	rcu_read_unlock();
 	if (!virt_addr) {
-<<<<<<< HEAD
-		virt_addr = ioremap_cache(phys_addr, size);
-=======
 		virt_addr = acpi_os_ioremap(phys_addr, size);
->>>>>>> e92427b2
 		unmap = 1;
 	}
 	if (!value)
@@ -688,11 +680,7 @@
 	virt_addr = acpi_map_vaddr_lookup(phys_addr, size);
 	rcu_read_unlock();
 	if (!virt_addr) {
-<<<<<<< HEAD
-		virt_addr = ioremap_cache(phys_addr, size);
-=======
 		virt_addr = acpi_os_ioremap(phys_addr, size);
->>>>>>> e92427b2
 		unmap = 1;
 	}
 
