/*
 * Based on arch/arm/mm/proc.S
 *
 * Copyright (C) 2001 Deep Blue Solutions Ltd.
 * Copyright (C) 2012 ARM Ltd.
 * Author: Catalin Marinas <catalin.marinas@arm.com>
 *
 * This program is free software; you can redistribute it and/or modify
 * it under the terms of the GNU General Public License version 2 as
 * published by the Free Software Foundation.
 *
 * This program is distributed in the hope that it will be useful,
 * but WITHOUT ANY WARRANTY; without even the implied warranty of
 * MERCHANTABILITY or FITNESS FOR A PARTICULAR PURPOSE.  See the
 * GNU General Public License for more details.
 *
 * You should have received a copy of the GNU General Public License
 * along with this program.  If not, see <http://www.gnu.org/licenses/>.
 */

#include <linux/init.h>
#include <linux/linkage.h>
#include <asm/assembler.h>
#include <asm/asm-offsets.h>
#include <asm/hwcap.h>
#include <asm/pgtable-hwdef.h>
#include <asm/pgtable.h>

#include "proc-macros.S"

#ifdef CONFIG_ARM64_64K_PAGES
#define TCR_TG_FLAGS	TCR_TG0_64K | TCR_TG1_64K
#elif defined(CONFIG_ARM64_16K_PAGES)
#define TCR_TG_FLAGS	TCR_TG0_16K | TCR_TG1_16K
#else /* CONFIG_ARM64_4K_PAGES */
#define TCR_TG_FLAGS	TCR_TG0_4K | TCR_TG1_4K
#endif

#define TCR_SMP_FLAGS	TCR_SHARED

/* PTWs cacheable, inner/outer WBWA */
#define TCR_CACHE_FLAGS	TCR_IRGN_WBWA | TCR_ORGN_WBWA

#define MAIR(attr, mt)	((attr) << ((mt) * 8))

/*
 *	cpu_cache_off()
 *
 *	Turn the CPU D-cache off.
 */
ENTRY(cpu_cache_off)
	mrs	x0, sctlr_el1
	bic	x0, x0, #1 << 2			// clear SCTLR.C
	msr	sctlr_el1, x0
	isb
	ret
ENDPROC(cpu_cache_off)

/*
 *	cpu_reset(loc)
 *
 *	Perform a soft reset of the system.  Put the CPU into the same state
 *	as it would be if it had been reset, and branch to what would be the
 *	reset vector. It must be executed with the flat identity mapping.
 *
 *	- loc   - location to jump to for soft reset
 */
	.align	5
ENTRY(cpu_reset)
	mrs	x1, sctlr_el1
	bic	x1, x1, #1
	msr	sctlr_el1, x1			// disable the MMU
	isb
	ret	x0
ENDPROC(cpu_reset)

ENTRY(cpu_soft_restart)
	/* Save address of cpu_reset() and reset address */
	mov	x19, x0
	mov	x20, x1

	/* Turn D-cache off */
	bl	cpu_cache_off

	/* Push out all dirty data, and ensure cache is empty */
	bl	flush_cache_all

	mov	x0, x20
	ret	x19
ENDPROC(cpu_soft_restart)

/*
 *	cpu_do_idle()
 *
 *	Idle the processor (wait for interrupt).
 */
ENTRY(cpu_do_idle)
	dsb	sy				// WFI may enter a low-power mode
	wfi
	ret
ENDPROC(cpu_do_idle)

#ifdef CONFIG_CPU_PM
/**
 * cpu_do_suspend - save CPU registers context
 *
 * x0: virtual address of context pointer
 */
ENTRY(cpu_do_suspend)
	mrs	x2, tpidr_el0
	mrs	x3, tpidrro_el0
	mrs	x4, contextidr_el1
	mrs	x5, mair_el1
	mrs	x6, cpacr_el1
	mrs	x7, ttbr1_el1
	mrs	x8, tcr_el1
	mrs	x9, vbar_el1
	mrs	x10, mdscr_el1
	mrs	x11, oslsr_el1
	stp	x2, x3, [x0]
	mrs	x2, midr_el1
	/*
	 * cpuactlr_el1 is not defined on denver since it is an
	 * implementation defined register. Accessing this on Denver
	 * would cause undefined instruction exception on Denver.
	 * So, skip accessing the register on Denver.
	 */
	lsr	x2, x2, #24
	cmp	x2, #0x4e
	beq	skip_actrl_save
	mrs	x12, s3_1_c15_c2_0
skip_actrl_save:
	mrs	x13, sctlr_el1
	stp	x4, x5, [x0, #16]
	stp	x6, x7, [x0, #32]
	stp	x8, x9, [x0, #48]
	stp	x10, x11, [x0, #64]
	/*
	 * Save x12 irrespective of it has actrl_el1's contents as it is
	 * only redundant but not incorrect as it won't be restored on
	 * Denver
	 */
	stp	x12, x13, [x0, #80]
	ret
ENDPROC(cpu_do_suspend)

/**
 * cpu_do_resume - restore CPU register context
 *
 * x0: Physical address of context pointer
 * x1: ttbr0_el1 to be restored
 *
 * Returns:
 *	sctlr_el1 value in x0
 */
ENTRY(cpu_do_resume)
	/*
	 * Invalidate local tlb entries before turning on MMU
	 */
	tlbi	vmalle1
	ldp	x2, x3, [x0]
	ldp	x4, x5, [x0, #16]
	ldp	x6, x7, [x0, #32]
	ldp	x8, x9, [x0, #48]
	ldp	x10, x11, [x0, #64]
	ldp	x12, x13, [x0, #80]
	msr	tpidr_el0, x2
	msr	tpidrro_el0, x3
	msr	contextidr_el1, x4
	msr	mair_el1, x5
	msr	cpacr_el1, x6
	msr	ttbr0_el1, x1
	msr	ttbr1_el1, x7
	tcr_set_idmap_t0sz x8, x7
	msr	tcr_el1, x8
	msr	vbar_el1, x9
	msr	mdscr_el1, x10
	/*
	 * Restore oslsr_el1 by writing oslar_el1
	 */
	ubfx	x11, x11, #1, #1
	msr	oslar_el1, x11
<<<<<<< HEAD
	mrs	x2, midr_el1
	/*
	 * cpuactlr_el1 is an implementation defined register
	 * and Denver uses it to indicate the power state to enter.
	 * If restored same value on restore then it is possible
	 * that CPU would enter unexpected power state on next WFI.
	 * Hence skip restoring this register for Denver.
	 */
	lsr	x2, x2, #24
	cmp	x2, #0x4e
	beq	skip_actlr_restore
	msr	s3_1_c15_c2_0, x12
skip_actlr_restore:
	mov	x0, x13
=======
	reset_pmuserenr_el0 x0			// Disable PMU access from EL0
	mov	x0, x12
>>>>>>> 8c9aef03
	dsb	nsh		// Make sure local tlb invalidation completed
	isb
	ret
ENDPROC(cpu_do_resume)
#endif

/*
 *	cpu_do_switch_mm(pgd_phys, tsk)
 *
 *	Set the translation table base pointer to be pgd_phys.
 *
 *	- pgd_phys - physical address of new TTB
 */
ENTRY(cpu_do_switch_mm)
	mmid	x1, x1				// get mm->context.id
	bfi	x0, x1, #48, #16		// set the ASID
	msr	ttbr0_el1, x0			// set TTBR0
	isb
	ret
ENDPROC(cpu_do_switch_mm)

	.section ".text.init", #alloc, #execinstr

/*
 *	__cpu_setup
 *
 *	Initialise the processor for turning the MMU on.  Return in x0 the
 *	value of the SCTLR_EL1 register.
 */
ENTRY(__cpu_setup)
	tlbi	vmalle1				// Invalidate local TLB
	dsb	nsh

	mov	x0, #3 << 20
	msr	cpacr_el1, x0			// Enable FP/ASIMD
	mov	x0, #1 << 12			// Reset mdscr_el1 and disable
	msr	mdscr_el1, x0			// access to the DCC from EL0
	reset_pmuserenr_el0 x0			// Disable PMU access from EL0
	/*
	 * Memory region attributes for LPAE:
	 *
	 *   n = AttrIndx[2:0]
	 *			n	MAIR
	 *   DEVICE_nGnRnE	000	00000000
	 *   DEVICE_nGnRE	001	00000100
	 *   DEVICE_GRE		010	00001100
	 *   NORMAL_NC		011	01000100
	 *   NORMAL		100	11111111
	 *   NORMAL_WT		101	10111011
	 */
	ldr	x5, =MAIR(0x00, MT_DEVICE_nGnRnE) | \
		     MAIR(0x04, MT_DEVICE_nGnRE) | \
		     MAIR(0x0c, MT_DEVICE_GRE) | \
		     MAIR(0x44, MT_NORMAL_NC) | \
		     MAIR(0xff, MT_NORMAL) | \
		     MAIR(0xbb, MT_NORMAL_WT)
	msr	mair_el1, x5
	/*
	 * Prepare SCTLR
	 */
	adr	x5, crval
	ldp	w5, w6, [x5]
	mrs	x0, sctlr_el1
	bic	x0, x0, x5			// clear bits
	orr	x0, x0, x6			// set bits
	/*
	 * Set/prepare TCR and TTBR. We use 512GB (39-bit) address range for
	 * both user and kernel.
	 */
	ldr	x10, =TCR_TxSZ(VA_BITS) | TCR_CACHE_FLAGS | TCR_SMP_FLAGS | \
			TCR_TG_FLAGS | TCR_ASID16 | TCR_TBI0
	tcr_set_idmap_t0sz	x10, x9

	/*
	 * Read the PARange bits from ID_AA64MMFR0_EL1 and set the IPS bits in
	 * TCR_EL1.
	 */
	mrs	x9, ID_AA64MMFR0_EL1
	bfi	x10, x9, #32, #3
#ifdef CONFIG_ARM64_HW_AFDBM
	/*
	 * Hardware update of the Access and Dirty bits.
	 */
	mrs	x9, ID_AA64MMFR1_EL1
	and	x9, x9, #0xf
	cbz	x9, 2f
	cmp	x9, #2
	b.lt	1f
	orr	x10, x10, #TCR_HD		// hardware Dirty flag update
1:	orr	x10, x10, #TCR_HA		// hardware Access flag update
2:
#endif	/* CONFIG_ARM64_HW_AFDBM */
	msr	tcr_el1, x10
	ret					// return to head.S
ENDPROC(__cpu_setup)


	/*
	 * We set the desired value explicitly, including those of the
	 * reserved bits. The values of bits EE & E0E were set early in
	 * el2_setup, which are left untouched below.
	 */
#ifdef CONFIG_ARMV7_COMPAT
	/*                 n n            T
	 *       U E      WT T UD     US IHBS
	 *       CE0      XWHW CZ     ME TEEA S
	 * .... .IEE .... NEAI TE.I ..AD DEN0 ACAM
	 * 0011 0... 1101 ..0. ..0. 10.. .0.. .... < hardware reserved
	 * .... .1.. .... 01.1 11.1 ..01 0.11 1101 < software settings
	 */
	.type	crval, #object
crval:
	.word	0xfcffffff			// clear
	.word	0x34d5d93d			// set
#else
	/*                 n n            T
	 *       U E      WT T UD     US IHBS
	 *       CE0      XWHW CZ     ME TEEA S
	 * .... .IEE .... NEAI TE.I ..AD DEN0 ACAM
	 * 0011 0... 1101 ..0. ..0. 10.. .0.. .... < hardware reserved
	 * .... .1.. .... 01.1 11.1 ..01 0.01 1101 < software settings
	 */
	.type	crval, #object
crval:
	.word	0xfcffffff			// clear
	.word	0x34d5d91d			// set
#endif<|MERGE_RESOLUTION|>--- conflicted
+++ resolved
@@ -180,7 +180,6 @@
 	 */
 	ubfx	x11, x11, #1, #1
 	msr	oslar_el1, x11
-<<<<<<< HEAD
 	mrs	x2, midr_el1
 	/*
 	 * cpuactlr_el1 is an implementation defined register
@@ -194,11 +193,8 @@
 	beq	skip_actlr_restore
 	msr	s3_1_c15_c2_0, x12
 skip_actlr_restore:
+	reset_pmuserenr_el0 x0			// Disable PMU access from EL0
 	mov	x0, x13
-=======
-	reset_pmuserenr_el0 x0			// Disable PMU access from EL0
-	mov	x0, x12
->>>>>>> 8c9aef03
 	dsb	nsh		// Make sure local tlb invalidation completed
 	isb
 	ret
