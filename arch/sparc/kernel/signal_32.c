--- conflicted
+++ resolved
@@ -89,11 +89,7 @@
 	sf = (struct signal_frame __user *) regs->u_regs[UREG_FP];
 
 	/* 1. Make sure we are not getting garbage from the user */
-<<<<<<< HEAD
-	if (!invalid_frame_pointer(sf, sizeof(*sf)))
-=======
 	if (invalid_frame_pointer(sf, sizeof(*sf)))
->>>>>>> 572bff2e
 		goto segv_and_exit;
 
 	if (get_user(ufp, &sf->info.si_regs.u_regs[UREG_FP]))
@@ -154,11 +150,7 @@
 
 	synchronize_user_stack();
 	sf = (struct rt_signal_frame __user *) regs->u_regs[UREG_FP];
-<<<<<<< HEAD
-	if (!invalid_frame_pointer(sf, sizeof(*sf)))
-=======
 	if (invalid_frame_pointer(sf, sizeof(*sf)))
->>>>>>> 572bff2e
 		goto segv;
 
 	if (get_user(ufp, &sf->regs.u_regs[UREG_FP]))
