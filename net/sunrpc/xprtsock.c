--- conflicted
+++ resolved
@@ -1206,13 +1206,8 @@
 	/* Tell the socket layer to start connecting... */
 	xprt->stat.connect_count++;
 	xprt->stat.connect_start = jiffies;
-<<<<<<< HEAD
 	status = kernel_connect(sock, (struct sockaddr *) &xprt->addr,
-			sizeof(xprt->addr), O_NONBLOCK);
-=======
-	status = sock->ops->connect(sock, (struct sockaddr *) &xprt->addr,
 			xprt->addrlen, O_NONBLOCK);
->>>>>>> 026ed5c9
 	dprintk("RPC: %p  connect status %d connected %d sock state %d\n",
 			xprt, -status, xprt_connected(xprt), sock->sk->sk_state);
 	if (status < 0) {
