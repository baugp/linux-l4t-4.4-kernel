/*
 *
 * Implementation of primary ALSA driver code base for NVIDIA Tegra HDA.
 *
 * Copyright (c) 2014-2016, NVIDIA CORPORATION, All rights reserved.
 *
 * This program is free software; you can redistribute it and/or modify it
 * under the terms and conditions of the GNU General Public License,
 * version 2, as published by the Free Software Foundation.
 *
 * This program is distributed in the hope it will be useful, but WITHOUT
 * ANY WARRANTY; without even the implied warranty of MERCHANTABILITY or
 * FITNESS FOR A PARTICULAR PURPOSE.  See the GNU General Public License for
 * more details.
 *
 * You should have received a copy of the GNU General Public License
 * along with this program.  If not, see <http://www.gnu.org/licenses/>.
 *
 */

#include <linux/clk.h>
#include <linux/clocksource.h>
#include <linux/completion.h>
#include <linux/delay.h>
#include <linux/dma-mapping.h>
#include <linux/init.h>
#include <linux/interrupt.h>
#include <linux/io.h>
#include <linux/kernel.h>
#include <linux/module.h>
#include <linux/moduleparam.h>
#include <linux/mutex.h>
#include <linux/of_device.h>
#include <linux/slab.h>
#include <linux/time.h>
#include <linux/pm_runtime.h>
#include <linux/tegra-powergate.h>
#include <linux/tegra_pm_domains.h>

#include <sound/core.h>
#include <sound/initval.h>

#include "hda_codec.h"
#include "hda_controller.h"


static struct of_device_id tegra_disb_pd[] = {
	{ .compatible = "nvidia,tegra186-disb-pd", },
	{ .compatible = "nvidia,tegra210-disb-pd", },
	{ .compatible = "nvidia,tegra132-disb-pd", },
	{ .compatible = "nvidia,tegra124-disb-pd", },
	{},
};

/* Defines for Nvidia Tegra HDA support */
#define HDA_BAR0           0x8000

#define HDA_CFG_CMD        0x1004
#define HDA_CFG_BAR0       0x1010

#define HDA_ENABLE_IO_SPACE       (1 << 0)
#define HDA_ENABLE_MEM_SPACE      (1 << 1)
#define HDA_ENABLE_BUS_MASTER     (1 << 2)
#define HDA_ENABLE_SERR           (1 << 8)
#define HDA_DISABLE_INTR          (1 << 10)
#define HDA_BAR0_INIT_PROGRAM     0xFFFFFFFF
#define HDA_BAR0_FINAL_PROGRAM    (1 << 14)

/* IPFS */
#define HDA_IPFS_CONFIG           0x180
#define HDA_IPFS_EN_FPCI          0x1

#define HDA_IPFS_FPCI_BAR0        0x80
#define HDA_FPCI_BAR0_START       0x40

#define HDA_IPFS_INTR_MASK        0x188
#define HDA_IPFS_EN_INTR          (1 << 16)

/* max number of SDs */
#define NUM_CAPTURE_SD 1
#define NUM_PLAYBACK_SD 1

struct hda_tegra {
	struct azx chip;
	struct device *dev;
	struct clk *hda_clk;
	struct clk *hda2codec_2x_clk;
	struct clk *hda2hdmi_clk;
	int partition_id;
	void __iomem *regs;
	struct work_struct probe_work;
	bool is_power_on;
};

#ifdef CONFIG_PM
static int power_save = CONFIG_SND_HDA_POWER_SAVE_DEFAULT;
module_param(power_save, bint, 0644);
MODULE_PARM_DESC(power_save,
		 "Automatic power-saving timeout (in seconds, 0 = disable).");
#else
#define power_save	0
#endif

/*
 * DMA page allocation ops.
 */
static int dma_alloc_pages(struct hdac_bus *bus, int type, size_t size,
			   struct snd_dma_buffer *buf)
{
	return snd_dma_alloc_pages(type, bus->dev, size, buf);
}

static void dma_free_pages(struct hdac_bus *bus, struct snd_dma_buffer *buf)
{
	snd_dma_free_pages(buf);
}

static int substream_alloc_pages(struct azx *chip,
				 struct snd_pcm_substream *substream,
				 size_t size)
{
	return snd_pcm_lib_malloc_pages(substream, size);
}

static int substream_free_pages(struct azx *chip,
				struct snd_pcm_substream *substream)
{
	return snd_pcm_lib_free_pages(substream);
}

/*
 * Register access ops. Tegra HDA register access is DWORD only.
 */
static void hda_tegra_writel(u32 value, u32 *addr)
{
	writel(value, addr);
}

static u32 hda_tegra_readl(u32 *addr)
{
	return readl(addr);
}

static void hda_tegra_writew(u16 value, u16 *addr)
{
	unsigned int shift = ((unsigned long)(addr) & 0x3) << 3;
	void *dword_addr = (void *)((unsigned long)(addr) & ~0x3);
	u32 v;

	v = readl(dword_addr);
	v &= ~(0xffff << shift);
	v |= value << shift;
	writel(v, dword_addr);
}

static u16 hda_tegra_readw(u16 *addr)
{
	unsigned int shift = ((unsigned long)(addr) & 0x3) << 3;
	void *dword_addr = (void *)((unsigned long)(addr) & ~0x3);
	u32 v;

	v = readl(dword_addr);
	return (v >> shift) & 0xffff;
}

static void hda_tegra_writeb(u8 value, u8 *addr)
{
	unsigned int shift = ((unsigned long)(addr) & 0x3) << 3;
	void *dword_addr = (void *)((unsigned long)(addr) & ~0x3);
	u32 v;

	v = readl(dword_addr);
	v &= ~(0xff << shift);
	v |= value << shift;
	writel(v, dword_addr);
}

static u8 hda_tegra_readb(u8 *addr)
{
	unsigned int shift = ((unsigned long)(addr) & 0x3) << 3;
	void *dword_addr = (void *)((unsigned long)(addr) & ~0x3);
	u32 v;

	v = readl(dword_addr);
	return (v >> shift) & 0xff;
}

static const struct hdac_io_ops hda_tegra_io_ops = {
	.reg_writel = hda_tegra_writel,
	.reg_readl = hda_tegra_readl,
	.reg_writew = hda_tegra_writew,
	.reg_readw = hda_tegra_readw,
	.reg_writeb = hda_tegra_writeb,
	.reg_readb = hda_tegra_readb,
	.dma_alloc_pages = dma_alloc_pages,
	.dma_free_pages = dma_free_pages,
};

static const struct hda_controller_ops hda_tegra_ops = {
	.substream_alloc_pages = substream_alloc_pages,
	.substream_free_pages = substream_free_pages,
};

static void hda_tegra_init(struct hda_tegra *hda)
{
	u32 v;

	/* Enable PCI access */
	v = readl(hda->regs + HDA_IPFS_CONFIG);
	v |= HDA_IPFS_EN_FPCI;
	writel(v, hda->regs + HDA_IPFS_CONFIG);

	/* Enable MEM/IO space and bus master */
	v = readl(hda->regs + HDA_CFG_CMD);
	v &= ~HDA_DISABLE_INTR;
	v |= HDA_ENABLE_MEM_SPACE | HDA_ENABLE_IO_SPACE |
		HDA_ENABLE_BUS_MASTER | HDA_ENABLE_SERR;
	writel(v, hda->regs + HDA_CFG_CMD);

	writel(HDA_BAR0_INIT_PROGRAM, hda->regs + HDA_CFG_BAR0);
	writel(HDA_BAR0_FINAL_PROGRAM, hda->regs + HDA_CFG_BAR0);
	writel(HDA_FPCI_BAR0_START, hda->regs + HDA_IPFS_FPCI_BAR0);

	v = readl(hda->regs + HDA_IPFS_INTR_MASK);
	v |= HDA_IPFS_EN_INTR;
	writel(v, hda->regs + HDA_IPFS_INTR_MASK);
}

static int hda_tegra_enable_clocks(struct hda_tegra *hda)
{
	int rc;

	if (hda->is_power_on == false) {
#if !defined(CONFIG_ARCH_TEGRA_18x_SOC)
		tegra_unpowergate_partition(hda->partition_id);
#else
		tegra_unpowergate_partition_with_clk_on(
				hda->partition_id);
#endif
		hda->is_power_on = true;
	}

	rc = clk_prepare_enable(hda->hda_clk);
	if (rc)
		return rc;
	rc = clk_prepare_enable(hda->hda2codec_2x_clk);
	if (rc)
		goto disable_hda;
	rc = clk_prepare_enable(hda->hda2hdmi_clk);
	if (rc)
		goto disable_codec_2x;

	return 0;

disable_codec_2x:
	clk_disable_unprepare(hda->hda2codec_2x_clk);
disable_hda:
	clk_disable_unprepare(hda->hda_clk);
	if (hda->is_power_on)
		tegra_powergate_partition(hda->partition_id);
	hda->is_power_on = false;
	return rc;
}

static void hda_tegra_disable_clocks(struct hda_tegra *hda)
{
	clk_disable_unprepare(hda->hda2hdmi_clk);
	clk_disable_unprepare(hda->hda2codec_2x_clk);
	clk_disable_unprepare(hda->hda_clk);

	if (hda->is_power_on) {
#if !defined(CONFIG_ARCH_TEGRA_18x_SOC)
		tegra_powergate_partition(hda->partition_id);
#else
		tegra_powergate_partition_with_clk_off(
					hda->partition_id);
#endif
		hda->is_power_on = false;
	}
}

/*
 * power management
 */
#if defined(CONFIG_PM_SLEEP) || defined(CONFIG_SUSPEND)
static int hda_tegra_suspend(struct device *dev)
{
	struct snd_card *card = dev_get_drvdata(dev);
	struct azx *chip = card->private_data;
	struct hda_tegra *hda = container_of(chip, struct hda_tegra, chip);

	if (pm_runtime_suspended(dev))
		hda_tegra_enable_clocks(hda);

	snd_power_change_state(card, SNDRV_CTL_POWER_D3hot);

	azx_stop_chip(chip);
	azx_enter_link_reset(chip);
	hda_tegra_disable_clocks(hda);

	return 0;
}

static int hda_tegra_resume(struct device *dev)
{
	struct snd_card *card = dev_get_drvdata(dev);
	struct azx *chip = card->private_data;
	struct hda_tegra *hda = container_of(chip, struct hda_tegra, chip);

	hda_tegra_enable_clocks(hda);

	if (hda->dev) {
		pm_runtime_disable(hda->dev);
		pm_runtime_set_active(hda->dev);
		pm_runtime_get_noresume(hda->dev);
		pm_runtime_enable(hda->dev);
	}
	hda_tegra_init(hda);

	azx_init_chip(chip, 1);

	snd_power_change_state(card, SNDRV_CTL_POWER_D0);

	if (hda->dev)
		pm_runtime_put(hda->dev);

	return 0;
}
#endif /* CONFIG_PM_SLEEP */

#ifdef CONFIG_PM
static int hda_tegra_runtime_suspend(struct device *dev)
{
	struct snd_card *card = dev_get_drvdata(dev);
	struct azx *chip = card->private_data;
	struct hda_tegra *hda = container_of(chip, struct hda_tegra, chip);

	if (!(chip->driver_caps & AZX_DCAPS_PM_RUNTIME))
		return 0;

	azx_stop_chip(chip);
	hda_tegra_disable_clocks(hda);

	return 0;
}

static int hda_tegra_runtime_resume(struct device *dev)
{
	struct snd_card *card = dev_get_drvdata(dev);
	struct azx *chip = card->private_data;
	struct hda_tegra *hda = container_of(chip, struct hda_tegra, chip);

	if (!(chip->driver_caps & AZX_DCAPS_PM_RUNTIME))
		return 0;

	hda_tegra_enable_clocks(hda);

	hda_tegra_init(hda);

	azx_init_chip(chip, 1);

	return 0;
}
#endif /* CONFIG_PM */

static const struct dev_pm_ops hda_tegra_pm = {
	SET_SYSTEM_SLEEP_PM_OPS(hda_tegra_suspend, hda_tegra_resume)
	SET_RUNTIME_PM_OPS(hda_tegra_runtime_suspend,
				hda_tegra_runtime_resume, NULL)
};

static int hda_tegra_dev_disconnect(struct snd_device *device)
{
	struct azx *chip = device->device_data;

	chip->bus.shutdown = 1;
	return 0;
}

/*
 * destructor
 */
static int hda_tegra_dev_free(struct snd_device *device)
{
	struct azx *chip = device->device_data;
	struct hda_tegra *hda = container_of(chip, struct hda_tegra, chip);

	cancel_work_sync(&hda->probe_work);
	if (azx_bus(chip)->chip_init) {
		azx_stop_all_streams(chip);
		azx_stop_chip(chip);
	}

	azx_free_stream_pages(chip);
	azx_free_streams(chip);
	snd_hdac_bus_exit(azx_bus(chip));
	hda_tegra_disable_clocks(hda);
	pm_runtime_put(hda->dev);

	return 0;
}

static int hda_tegra_init_clk(struct azx *chip, struct platform_device *pdev)
{
	struct hda_tegra *hda = container_of(chip, struct hda_tegra, chip);
	struct device *dev = hda->dev;

	hda->hda_clk = devm_clk_get(dev, "hda");
	if (IS_ERR(hda->hda_clk)) {
		dev_err(dev, "hda clock handle not found\n");
		return PTR_ERR(hda->hda_clk);
	}

	hda->hda2codec_2x_clk = devm_clk_get(dev, "hda2codec_2x");
	if (IS_ERR(hda->hda2codec_2x_clk)) {
		dev_err(dev, "hda2codec_2x clock handle not found\n");
		return PTR_ERR(hda->hda2codec_2x_clk);
	}

	hda->hda2hdmi_clk = devm_clk_get(dev, "hda2hdmi");
	if (IS_ERR(hda->hda2hdmi_clk)) {
		dev_err(dev, "hda2hdmi clock handle not found\n");
		return PTR_ERR(hda->hda2hdmi_clk);
	}

	return 0;
}

static int hda_tegra_init_chip(struct azx *chip, struct platform_device *pdev)
{
	struct hda_tegra *hda = container_of(chip, struct hda_tegra, chip);
	struct device *dev = hda->dev;
	struct hdac_bus *bus = azx_bus(chip);
	struct resource *res;

	res = platform_get_resource(pdev, IORESOURCE_MEM, 0);

	hda->regs = devm_ioremap_resource(dev, res);
	if (IS_ERR(hda->regs))
		return PTR_ERR(hda->regs);

	bus->remap_addr = hda->regs + HDA_BAR0;
	bus->addr = res->start + HDA_BAR0;

	hda_tegra_init(hda);

	return 0;
}

static int hda_tegra_first_init(struct azx *chip, struct platform_device *pdev)
{
	struct hdac_bus *bus = azx_bus(chip);
	struct snd_card *card = chip->card;
	int err;
	unsigned short gcap;
	int irq_id = platform_get_irq(pdev, 0);

	err = hda_tegra_init_chip(chip, pdev);
	if (err)
		return err;

	err = devm_request_irq(chip->card->dev, irq_id, azx_interrupt,
			     IRQF_SHARED, KBUILD_MODNAME, chip);
	if (err) {
		dev_err(chip->card->dev,
			"unable to request IRQ %d, disabling device\n",
			irq_id);
		return err;
	}
	bus->irq = irq_id;

	synchronize_irq(bus->irq);

	gcap = azx_readw(chip, GCAP);
	dev_dbg(card->dev, "chipset global capabilities = 0x%x\n", gcap);

	chip->align_buffer_size = 1;

	/* read number of streams from GCAP register instead of using
	 * hardcoded value
	 */
	chip->capture_streams = (gcap >> 8) & 0x0f;
	chip->playback_streams = (gcap >> 12) & 0x0f;
	if (!chip->playback_streams && !chip->capture_streams) {
		/* gcap didn't give any info, switching to old method */
		chip->playback_streams = NUM_PLAYBACK_SD;
		chip->capture_streams = NUM_CAPTURE_SD;
	}
	chip->capture_index_offset = 0;
	chip->playback_index_offset = chip->capture_streams;
	chip->num_streams = chip->playback_streams + chip->capture_streams;

	/* initialize streams */
	err = azx_init_streams(chip);
	if (err < 0) {
		dev_err(card->dev, "failed to initialize streams: %d\n", err);
		return err;
	}

	err = azx_alloc_stream_pages(chip);
	if (err < 0) {
		dev_err(card->dev, "failed to allocate stream pages: %d\n",
			err);
		return err;
	}

	/* initialize chip */
	azx_init_chip(chip, 1);

	/* codec detection */
	if (!bus->codec_mask) {
		dev_err(card->dev, "no codecs found!\n");
		return -ENODEV;
	}

	strcpy(card->driver, "tegra-hda");
	strcpy(card->shortname, "tegra-hda");
	snprintf(card->longname, sizeof(card->longname),
		 "%s at 0x%lx irq %i",
		 card->shortname, bus->addr, bus->irq);

	return 0;
}

/*
 * constructor
 */

static void hda_tegra_probe_work(struct work_struct *work);

static int hda_tegra_create(struct snd_card *card,
			    unsigned int driver_caps,
			    struct hda_tegra *hda)
{
	static struct snd_device_ops ops = {
		.dev_disconnect = hda_tegra_dev_disconnect,
		.dev_free = hda_tegra_dev_free,
	};
	struct azx *chip;
	int err;

	chip = &hda->chip;

	mutex_init(&chip->open_mutex);
	chip->card = card;
	chip->ops = &hda_tegra_ops;
	chip->driver_caps = driver_caps;
	chip->driver_type = driver_caps & 0xff;
	chip->dev_index = 0;
	INIT_LIST_HEAD(&chip->pcm_list);

	chip->codec_probe_mask = -1;

	chip->single_cmd = false;
	chip->snoop = true;

	INIT_WORK(&hda->probe_work, hda_tegra_probe_work);

	err = azx_bus_init(chip, NULL, &hda_tegra_io_ops);
	if (err < 0)
		return err;

	chip->bus.needs_damn_long_delay = 1;

	err = snd_device_new(card, SNDRV_DEV_LOWLEVEL, chip, &ops);
	if (err < 0) {
		dev_err(card->dev, "Error creating device\n");
		return err;
	}

	return 0;
}

static const struct of_device_id hda_tegra_match[] = {
	{ .compatible = "nvidia,tegra30-hda" },
	{},
};
MODULE_DEVICE_TABLE(of, hda_tegra_match);

static int hda_tegra_probe(struct platform_device *pdev)
{
<<<<<<< HEAD
	const unsigned int driver_flags = AZX_DCAPS_CORBRP_SELF_CLEAR |
									AZX_DCAPS_PM_RUNTIME;
=======
	const unsigned int driver_flags = AZX_DCAPS_CORBRP_SELF_CLEAR;
>>>>>>> 572bff2e
	struct snd_card *card;
	struct azx *chip;
	struct hda_tegra *hda;
	int err;

	hda = devm_kzalloc(&pdev->dev, sizeof(*hda), GFP_KERNEL);
	if (!hda)
		return -ENOMEM;
	hda->dev = &pdev->dev;
	chip = &hda->chip;
	hda->is_power_on = false;

	hda->partition_id = tegra_pd_get_powergate_id(tegra_disb_pd);
	if (hda->partition_id < 0) {
		dev_err(&pdev->dev, "Failed to get hda power domain id\n");
		return -EINVAL;
	}

	err = snd_card_new(&pdev->dev, SNDRV_DEFAULT_IDX1, SNDRV_DEFAULT_STR1,
			   THIS_MODULE, 0, &card);
	if (err < 0) {
		dev_err(&pdev->dev, "Error creating card!\n");
		return err;
	}

	if (hda->dev) {
		err = pm_runtime_set_active(hda->dev);
		if (err < 0)
			goto out_free;
		pm_runtime_get_noresume(hda->dev);
		pm_runtime_enable(hda->dev);
	}

	err = hda_tegra_init_clk(chip, pdev);
	if (err < 0)
		goto out_free;

	err = hda_tegra_enable_clocks(hda);
	if (err)
		goto out_free;

	err = hda_tegra_create(card, driver_flags, hda);
	if (err < 0) {
		pm_runtime_disable(hda->dev);
		hda_tegra_disable_clocks(hda);
		goto out_free;
	}

	card->private_data = chip;

	dev_set_drvdata(&pdev->dev, card);
	schedule_work(&hda->probe_work);

	return 0;

out_free:
	snd_card_free(card);
	return err;
}

static void hda_tegra_probe_work(struct work_struct *work)
{
	struct hda_tegra *hda = container_of(work, struct hda_tegra, probe_work);
	struct azx *chip = &hda->chip;
	struct platform_device *pdev = to_platform_device(hda->dev);
	struct device_node *np = pdev->dev.of_node;
	int num_codec_slots = 0;
	int err;

	err = hda_tegra_first_init(chip, pdev);
	if (err < 0)
		goto out_free;

	tegra_pd_add_device(hda->dev);

	if (of_property_read_u32(np, "nvidia,max-codec-slot",
			&num_codec_slots) < 0)
		num_codec_slots = 0;

	/* create codec instances */
	err = azx_probe_codecs(chip, num_codec_slots);
	if (err < 0)
		goto out_free;

	err = azx_codec_configure(chip);
	if (err < 0)
		goto out_free;

	err = snd_card_register(chip->card);
	if (err < 0)
		goto out_free;

	chip->running = 1;
	snd_hda_set_power_save(&chip->bus, power_save * 1000);

	pm_runtime_put(hda->dev);

out_free:
	return; /* no error return from async probe */
}

static int hda_tegra_remove(struct platform_device *pdev)
{
	pm_runtime_get_noresume(&pdev->dev);
	return snd_card_free(dev_get_drvdata(&pdev->dev));
}

static void hda_tegra_shutdown(struct platform_device *pdev)
{
	struct snd_card *card = dev_get_drvdata(&pdev->dev);
	struct azx *chip;

	if (!card)
		return;
	chip = card->private_data;
	if (chip && chip->running)
		azx_stop_chip(chip);
}

static struct platform_driver tegra_platform_hda = {
	.driver = {
		.name = "tegra-hda",
		.pm = &hda_tegra_pm,
		.of_match_table = hda_tegra_match,
	},
	.probe = hda_tegra_probe,
	.remove = hda_tegra_remove,
	.shutdown = hda_tegra_shutdown,
};
module_platform_driver(tegra_platform_hda);

MODULE_DESCRIPTION("Tegra HDA bus driver");
MODULE_LICENSE("GPL v2");<|MERGE_RESOLUTION|>--- conflicted
+++ resolved
@@ -579,12 +579,7 @@
 
 static int hda_tegra_probe(struct platform_device *pdev)
 {
-<<<<<<< HEAD
-	const unsigned int driver_flags = AZX_DCAPS_CORBRP_SELF_CLEAR |
-									AZX_DCAPS_PM_RUNTIME;
-=======
-	const unsigned int driver_flags = AZX_DCAPS_CORBRP_SELF_CLEAR;
->>>>>>> 572bff2e
+	const unsigned int driver_flags = AZX_DCAPS_CORBRP_SELF_CLEAR | AZX_DCAPS_PM_RUNTIME;
 	struct snd_card *card;
 	struct azx *chip;
 	struct hda_tegra *hda;
